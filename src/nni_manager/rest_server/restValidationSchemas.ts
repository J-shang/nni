--- conflicted
+++ resolved
@@ -51,13 +51,10 @@
                 command: joi.string().min(1),
                 virtualCluster: joi.string(),
                 shmMB: joi.number(),
-<<<<<<< HEAD
                 baseGraph: joi.string(),
                 outputNodeAlias: joi.string(),
                 outputName: joi.string(),
-=======
                 nasMode: joi.string().valid('classic_mode', 'enas_mode', 'oneshot_mode'),
->>>>>>> a373dbcb
                 worker: joi.object({
                     replicas: joi.number().min(1).required(),
                     image: joi.string().min(1),
