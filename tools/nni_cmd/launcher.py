# Copyright (c) Microsoft Corporation
# All rights reserved.
#
# MIT License
#
# Permission is hereby granted, free of charge,
# to any person obtaining a copy of this software and associated
# documentation files (the "Software"), to deal in the Software without restriction,
# including without limitation the rights to use, copy, modify, merge, publish,
# distribute, sublicense, and/or sell copies of the Software, and
# to permit persons to whom the Software is furnished to do so, subject to the following conditions:
# The above copyright notice and this permission notice shall be included
# in all copies or substantial portions of the Software.
#
# THE SOFTWARE IS PROVIDED *AS IS*, WITHOUT WARRANTY OF ANY KIND, EXPRESS OR IMPLIED, INCLUDING
# BUT NOT LIMITED TO THE WARRANTIES OF MERCHANTABILITY, FITNESS FOR A PARTICULAR PURPOSE AND
# NONINFRINGEMENT. IN NO EVENT SHALL THE AUTHORS OR COPYRIGHT HOLDERS BE LIABLE FOR ANY CLAIM,
# DAMAGES OR OTHER LIABILITY, WHETHER IN AN ACTION OF CONTRACT, TORT OR OTHERWISE, ARISING FROM,
# OUT OF OR IN CONNECTION WITH THE SOFTWARE OR THE USE OR OTHER DEALINGS IN THE SOFTWARE.


import json
import os
import sys
import shutil
import string
from subprocess import Popen, PIPE, call, check_output, check_call
import tempfile
from nni.constants import ModuleName
from nni_annotation import *
from .launcher_utils import validate_all_content
from .rest_utils import rest_put, rest_post, check_rest_server, check_rest_server_quick, check_response
from .url_utils import cluster_metadata_url, experiment_url, get_local_urls
from .config_utils import Config, Experiments
from .common_utils import get_yml_content, get_json_content, print_error, print_normal, print_warning, detect_process, detect_port, get_user, get_python_dir
from .constants import *
import random
import site
import time
from pathlib import Path
from .command_utils import check_output_command, kill_command

def get_log_path(config_file_name):
    '''generate stdout and stderr log path'''
    stdout_full_path = os.path.join(NNICTL_HOME_DIR, config_file_name, 'stdout')
    stderr_full_path = os.path.join(NNICTL_HOME_DIR, config_file_name, 'stderr')
    return stdout_full_path, stderr_full_path

def print_log_content(config_file_name):
    '''print log information'''
    stdout_full_path, stderr_full_path = get_log_path(config_file_name)
    print_normal(' Stdout:')
    print(check_output_command(stdout_full_path))
    print('\n\n')
    print_normal(' Stderr:')
    print(check_output_command(stderr_full_path))

def get_nni_installation_path():
    ''' Find nni lib from the following locations in order
    Return nni root directory if it exists
    '''
    def try_installation_path_sequentially(*sitepackages):
        '''Try different installation path sequentially util nni is found.
        Return None if nothing is found
        '''
        def _generate_installation_path(sitepackages_path):
            python_dir = get_python_dir(sitepackages_path)
            entry_file = os.path.join(python_dir, 'nni', 'main.js')
            if os.path.isfile(entry_file):
                return python_dir
            return None

        for sitepackage in sitepackages:
            python_dir = _generate_installation_path(sitepackage)
            if python_dir:
                return python_dir
        return None

    if os.getenv('VIRTUAL_ENV'):
        # if 'virtualenv' package is used, `site` has not attr getsitepackages, so we will instead use VIRTUAL_ENV
        # Note that conda venv will not have VIRTUAL_ENV
        python_dir = os.getenv('VIRTUAL_ENV')
    else:
        python_sitepackage = site.getsitepackages()[0]
        # If system-wide python is used, we will give priority to using `local sitepackage`--"usersitepackages()" given that nni exists there
        if python_sitepackage.startswith('/usr') or python_sitepackage.startswith('/Library'):
            python_dir = try_installation_path_sequentially(site.getusersitepackages(), site.getsitepackages()[0])
        else:
            python_dir = try_installation_path_sequentially(site.getsitepackages()[0], site.getusersitepackages())

    if python_dir:
        entry_file = os.path.join(python_dir, 'nni', 'main.js')
        if os.path.isfile(entry_file):
            return os.path.join(python_dir, 'nni')
    print_error('Fail to find nni under python library')
    exit(1)

def start_rest_server(port, platform, mode, config_file_name, experiment_id=None, log_dir=None, log_level=None):
    '''Run nni manager process'''
    nni_config = Config(config_file_name)
    if detect_port(port):
        print_error('Port %s is used by another process, please reset the port!\n' \
        'You could use \'nnictl create --help\' to get help information' % port)
        exit(1)
    
    if (platform != 'local') and detect_port(int(port) + 1):
        print_error('PAI mode need an additional adjacent port %d, and the port %d is used by another process!\n' \
        'You could set another port to start experiment!\n' \
        'You could use \'nnictl create --help\' to get help information' % ((int(port) + 1), (int(port) + 1)))
        exit(1)

    print_normal('Starting restful server...')
    
    entry_dir = get_nni_installation_path()
    entry_file = os.path.join(entry_dir, 'main.js')
    
    node_command = 'node'
    if sys.platform == 'win32':
        node_command = os.path.join(entry_dir[:-3], 'Scripts', 'node.exe')
    cmds = [node_command, entry_file, '--port', str(port), '--mode', platform, '--start_mode', mode]
    if log_dir is not None:
        cmds += ['--log_dir', log_dir]
    if log_level is not None:
        cmds += ['--log_level', log_level]
    if mode == 'resume':
        cmds += ['--experiment_id', experiment_id]
    stdout_full_path, stderr_full_path = get_log_path(config_file_name)
    stdout_file = open(stdout_full_path, 'a+')
    stderr_file = open(stderr_full_path, 'a+')
    time_now = time.strftime('%Y-%m-%d %H:%M:%S',time.localtime(time.time()))
    #add time information in the header of log files
    log_header = LOG_HEADER % str(time_now)
    stdout_file.write(log_header)
    stderr_file.write(log_header)
    if sys.platform == 'win32':
        from subprocess import CREATE_NEW_PROCESS_GROUP
        process = Popen(cmds, cwd=entry_dir, stdout=stdout_file, stderr=stderr_file, creationflags=CREATE_NEW_PROCESS_GROUP)
    else:
        process = Popen(cmds, cwd=entry_dir, stdout=stdout_file, stderr=stderr_file)
    return process, str(time_now)

def set_trial_config(experiment_config, port, config_file_name):
    '''set trial configuration'''
    request_data = dict()
    request_data['trial_config'] = experiment_config['trial']
    response = rest_put(cluster_metadata_url(port), json.dumps(request_data), REST_TIME_OUT)
    if check_response(response):
        return True
    else:
        print('Error message is {}'.format(response.text))
        _, stderr_full_path = get_log_path(config_file_name)
        if response:
            with open(stderr_full_path, 'a+') as fout:
                fout.write(json.dumps(json.loads(response.text), indent=4, sort_keys=True, separators=(',', ':')))
        return False

def set_local_config(experiment_config, port, config_file_name):
    '''set local configuration'''
    #set machine_list
    request_data = dict()
    if experiment_config.get('localConfig'):
        request_data['local_config'] = experiment_config['localConfig']
        if request_data['local_config'] and request_data['local_config'].get('gpuIndices') \
            and isinstance(request_data['local_config'].get('gpuIndices'), int):
            request_data['local_config']['gpuIndices'] = str(request_data['local_config'].get('gpuIndices'))
        response = rest_put(cluster_metadata_url(port), json.dumps(request_data), REST_TIME_OUT)
        err_message = ''
        if not response or not check_response(response):
            if response is not None:
                err_message = response.text
                _, stderr_full_path = get_log_path(config_file_name)
                with open(stderr_full_path, 'a+') as fout:
                    fout.write(json.dumps(json.loads(err_message), indent=4, sort_keys=True, separators=(',', ':')))
            return False, err_message

    return set_trial_config(experiment_config, port, config_file_name)

def set_remote_config(experiment_config, port, config_file_name):
    '''Call setClusterMetadata to pass trial'''
    #set machine_list
    request_data = dict()
    request_data['machine_list'] = experiment_config['machineList']
    if request_data['machine_list']:
        for i in range(len(request_data['machine_list'])):
            if isinstance(request_data['machine_list'][i].get('gpuIndices'), int):
                request_data['machine_list'][i]['gpuIndices'] = str(request_data['machine_list'][i].get('gpuIndices'))
    response = rest_put(cluster_metadata_url(port), json.dumps(request_data), REST_TIME_OUT)
    err_message = ''
    if not response or not check_response(response):
        if response is not None:
            err_message = response.text
            _, stderr_full_path = get_log_path(config_file_name)
            with open(stderr_full_path, 'a+') as fout:
                fout.write(json.dumps(json.loads(err_message), indent=4, sort_keys=True, separators=(',', ':')))
        return False, err_message
    result, message = setNNIManagerIp(experiment_config, port, config_file_name)
    if not result:
        return result, message
    #set trial_config
    return set_trial_config(experiment_config, port, config_file_name), err_message

def setNNIManagerIp(experiment_config, port, config_file_name):
    '''set nniManagerIp'''
    if experiment_config.get('nniManagerIp') is None:
        return True, None
    ip_config_dict = dict()
    ip_config_dict['nni_manager_ip'] = { 'nniManagerIp' : experiment_config['nniManagerIp'] }
    response = rest_put(cluster_metadata_url(port), json.dumps(ip_config_dict), REST_TIME_OUT)
    err_message = None
    if not response or not response.status_code == 200:
        if response is not None:
            err_message = response.text
            _, stderr_full_path = get_log_path(config_file_name)
            with open(stderr_full_path, 'a+') as fout:
                fout.write(json.dumps(json.loads(err_message), indent=4, sort_keys=True, separators=(',', ':')))
        return False, err_message
    return True, None

def set_pai_config(experiment_config, port, config_file_name):
    '''set pai configuration''' 
    pai_config_data = dict()
    pai_config_data['pai_config'] = experiment_config['paiConfig']
    response = rest_put(cluster_metadata_url(port), json.dumps(pai_config_data), REST_TIME_OUT)
    err_message = None
    if not response or not response.status_code == 200:
        if response is not None:
            err_message = response.text
            _, stderr_full_path = get_log_path(config_file_name)
            with open(stderr_full_path, 'a+') as fout:
                fout.write(json.dumps(json.loads(err_message), indent=4, sort_keys=True, separators=(',', ':')))
        return False, err_message
    result, message = setNNIManagerIp(experiment_config, port, config_file_name)
    if not result:
        return result, message
    #set trial_config
    return set_trial_config(experiment_config, port, config_file_name), err_message

def set_kubeflow_config(experiment_config, port, config_file_name):
    '''set kubeflow configuration''' 
    kubeflow_config_data = dict()
    kubeflow_config_data['kubeflow_config'] = experiment_config['kubeflowConfig']
    response = rest_put(cluster_metadata_url(port), json.dumps(kubeflow_config_data), REST_TIME_OUT)
    err_message = None
    if not response or not response.status_code == 200:
        if response is not None:
            err_message = response.text
            _, stderr_full_path = get_log_path(config_file_name)
            with open(stderr_full_path, 'a+') as fout:
                fout.write(json.dumps(json.loads(err_message), indent=4, sort_keys=True, separators=(',', ':')))
        return False, err_message
    result, message = setNNIManagerIp(experiment_config, port, config_file_name)
    if not result:
        return result, message
    #set trial_config
    return set_trial_config(experiment_config, port, config_file_name), err_message

def set_frameworkcontroller_config(experiment_config, port, config_file_name):
    '''set kubeflow configuration''' 
    frameworkcontroller_config_data = dict()
    frameworkcontroller_config_data['frameworkcontroller_config'] = experiment_config['frameworkcontrollerConfig']
    response = rest_put(cluster_metadata_url(port), json.dumps(frameworkcontroller_config_data), REST_TIME_OUT)
    err_message = None
    if not response or not response.status_code == 200:
        if response is not None:
            err_message = response.text
            _, stderr_full_path = get_log_path(config_file_name)
            with open(stderr_full_path, 'a+') as fout:
                fout.write(json.dumps(json.loads(err_message), indent=4, sort_keys=True, separators=(',', ':')))
        return False, err_message
    result, message = setNNIManagerIp(experiment_config, port, config_file_name)
    if not result:
        return result, message
    #set trial_config
    return set_trial_config(experiment_config, port, config_file_name), err_message

def set_aether_config(experiment_config, port, config_file_name):
    '''set aether configuration'''
    result, message = setNNIManagerIp(experiment_config, port, config_file_name)
    if not result:
        return result, message
    return set_trial_config(experiment_config, port, config_file_name), None

def set_experiment(experiment_config, mode, port, config_file_name):
    '''Call startExperiment (rest POST /experiment) with yaml file content'''
    request_data = dict()
    request_data['authorName'] = experiment_config['authorName']
    request_data['experimentName'] = experiment_config['experimentName']
    request_data['trialConcurrency'] = experiment_config['trialConcurrency']
    request_data['maxExecDuration'] = experiment_config['maxExecDuration']
    request_data['maxTrialNum'] = experiment_config['maxTrialNum']
    request_data['searchSpace'] = experiment_config.get('searchSpace')
    request_data['trainingServicePlatform'] = experiment_config.get('trainingServicePlatform')

    if experiment_config.get('description'):
        request_data['description'] = experiment_config['description']
    if experiment_config.get('multiPhase'):
        request_data['multiPhase'] = experiment_config.get('multiPhase')
    if experiment_config.get('multiThread'):
        request_data['multiThread'] = experiment_config.get('multiThread')
    if experiment_config.get('advisor'):
        request_data['advisor'] = experiment_config['advisor']
    else:
        request_data['tuner'] = experiment_config['tuner']
        if 'assessor' in experiment_config:
            request_data['assessor'] = experiment_config['assessor']
    #debug mode should disable version check
    if experiment_config.get('debug') is not None:
        request_data['versionCheck'] = not experiment_config.get('debug')
    if experiment_config.get('logCollection'):
        request_data['logCollection'] = experiment_config.get('logCollection')

    request_data['clusterMetaData'] = []
    if experiment_config['trainingServicePlatform'] == 'local':
        request_data['clusterMetaData'].append(
            {'key':'codeDir', 'value':experiment_config['trial']['codeDir']})
        request_data['clusterMetaData'].append(
            {'key': 'command', 'value': experiment_config['trial']['command']})
    elif experiment_config['trainingServicePlatform'] == 'remote':
        request_data['clusterMetaData'].append(
            {'key': 'machine_list', 'value': experiment_config['machineList']})
        request_data['clusterMetaData'].append(
            {'key': 'trial_config', 'value': experiment_config['trial']})
    elif experiment_config['trainingServicePlatform'] == 'pai':
        request_data['clusterMetaData'].append(
            {'key': 'pai_config', 'value': experiment_config['paiConfig']})        
        request_data['clusterMetaData'].append(
            {'key': 'trial_config', 'value': experiment_config['trial']})
    elif experiment_config['trainingServicePlatform'] == 'kubeflow':
        request_data['clusterMetaData'].append(
            {'key': 'kubeflow_config', 'value': experiment_config['kubeflowConfig']})
        request_data['clusterMetaData'].append(
            {'key': 'trial_config', 'value': experiment_config['trial']})
    elif experiment_config['trainingServicePlatform'] == 'frameworkcontroller':
        request_data['clusterMetaData'].append(
            {'key': 'frameworkcontroller_config', 'value': experiment_config['frameworkcontrollerConfig']})
        request_data['clusterMetaData'].append(
            {'key': 'trial_config', 'value': experiment_config['trial']})
    elif experiment_config['trainingServicePlatform'] == 'aether':
        request_data['clusterMetaData'].append(
            {'key': 'trial_config', 'value': experiment_config['trial']}
        )

    response = rest_post(experiment_url(port), json.dumps(request_data), REST_TIME_OUT, show_error=True)
    if check_response(response):
        return response
    else:
        _, stderr_full_path = get_log_path(config_file_name)
        if response is not None:
            with open(stderr_full_path, 'a+') as fout:
                fout.write(json.dumps(json.loads(response.text), indent=4, sort_keys=True, separators=(',', ':')))
            print_error('Setting experiment error, error message is {}'.format(response.text))
        return None

def launch_experiment(args, experiment_config, mode, config_file_name, experiment_id=None):
    '''follow steps to start rest server and start experiment'''
    nni_config = Config(config_file_name)
    # check packages for tuner
    if experiment_config.get('tuner') and experiment_config['tuner'].get('builtinTunerName'):
        tuner_name = experiment_config['tuner']['builtinTunerName']
        module_name = ModuleName[tuner_name]
        try:
            check_call([sys.executable, '-c', 'import %s'%(module_name)])
        except ModuleNotFoundError as e:
            print_error('The tuner %s should be installed through nnictl'%(tuner_name))
            exit(1)
    log_dir = experiment_config['logDir'] if experiment_config.get('logDir') else None
    log_level = experiment_config['logLevel'] if experiment_config.get('logLevel') else None
    if log_level not in ['trace', 'debug'] and args.debug:
        log_level = 'debug'
    # start rest server
    rest_process, start_time = start_rest_server(args.port, experiment_config['trainingServicePlatform'], mode, config_file_name, experiment_id, log_dir, log_level)
    nni_config.set_config('restServerPid', rest_process.pid)
    # Deal with annotation
    if experiment_config.get('useAnnotation'):
        path = os.path.join(tempfile.gettempdir(), get_user(), 'nni', 'annotation')
        if not os.path.isdir(path):
            os.makedirs(path)
        path = tempfile.mkdtemp(dir=path)
        code_dir = expand_annotations(experiment_config['trial']['codeDir'], path)
        experiment_config['trial']['codeDir'] = code_dir
        search_space = generate_search_space(code_dir)
        experiment_config['searchSpace'] = json.dumps(search_space)
        assert search_space, ERROR_INFO % 'Generated search space is empty'
    elif experiment_config.get('searchSpacePath'):
        search_space = get_json_content(experiment_config.get('searchSpacePath'))
        experiment_config['searchSpace'] = json.dumps(search_space)
    else:
        experiment_config['searchSpace'] = json.dumps('')

    # check rest server
    running, _ = check_rest_server(args.port)
    if running:
        print_normal('Successfully started Restful server!')
    else:
        print_error('Restful server start failed!')
        print_log_content(config_file_name)
        try:
            kill_command(rest_process.pid)
        except Exception:
            raise Exception(ERROR_INFO % 'Rest server stopped!')
        exit(1)

    # set remote config
    if experiment_config['trainingServicePlatform'] == 'remote':
        print_normal('Setting remote config...')
        config_result, err_msg = set_remote_config(experiment_config, args.port, config_file_name)
        if config_result:
            print_normal('Successfully set remote config!')
        else:
            print_error('Failed! Error is: {}'.format(err_msg))
            try:
                kill_command(rest_process.pid)
            except Exception:
                raise Exception(ERROR_INFO % 'Rest server stopped!')
            exit(1)

    # set local config
    if experiment_config['trainingServicePlatform'] == 'local':
        print_normal('Setting local config...')
        if set_local_config(experiment_config, args.port, config_file_name):
            print_normal('Successfully set local config!')
        else:
            print_error('Set local config failed!')
            try:
                kill_command(rest_process.pid)
            except Exception:
                raise Exception(ERROR_INFO % 'Rest server stopped!')
            exit(1)
    
    #set pai config
    if experiment_config['trainingServicePlatform'] == 'pai':
        print_normal('Setting pai config...')
        config_result, err_msg = set_pai_config(experiment_config, args.port, config_file_name)
        if config_result:
            print_normal('Successfully set pai config!')
        else:
            if err_msg:
                print_error('Failed! Error is: {}'.format(err_msg))
            try:
                kill_command(rest_process.pid)
            except Exception:
                raise Exception(ERROR_INFO % 'Restful server stopped!')
            exit(1)
    
    #set kubeflow config
    if experiment_config['trainingServicePlatform'] == 'kubeflow':
        print_normal('Setting kubeflow config...')
        config_result, err_msg = set_kubeflow_config(experiment_config, args.port, config_file_name)
        if config_result:
            print_normal('Successfully set kubeflow config!')
        else:
            if err_msg:
                print_error('Failed! Error is: {}'.format(err_msg))
            try:
                kill_command(rest_process.pid)
            except Exception:
                raise Exception(ERROR_INFO % 'Restful server stopped!')
            exit(1)
    
        #set kubeflow config
    if experiment_config['trainingServicePlatform'] == 'frameworkcontroller':
        print_normal('Setting frameworkcontroller config...')
        config_result, err_msg = set_frameworkcontroller_config(experiment_config, args.port, config_file_name)
        if config_result:
            print_normal('Successfully set frameworkcontroller config!')
        else:
            if err_msg:
                print_error('Failed! Error is: {}'.format(err_msg))
            try:
                kill_command(rest_process.pid)
<<<<<<< HEAD
            except Exception:
                raise Exception(ERROR_INFO % 'Restful server stopped!')
            exit(1)
   
    if experiment_config['trainingServicePlatform'] == 'aether':
        print_normal('Setting aether config...')
        config_result, err_msg = set_aether_config(experiment_config, args.port, config_file_name)
        if config_result:
            print_normal('Successfully set aether config!')
        else:
            if err_msg:
                print_error('Failed! Error is: {}'.format(err_msg))
            try:
                cmds = ['pkill', str(rest_process.pid)]
                call(cmds)
=======
>>>>>>> c7cc8db3
            except Exception:
                raise Exception(ERROR_INFO % 'Restful server stopped!')
            exit(1)


    # start a new experiment
    print_normal('Starting experiment...')
    # set debug configuration
    if experiment_config.get('debug') is None:
        experiment_config['debug'] = args.debug
    response = set_experiment(experiment_config, mode, args.port, config_file_name)
    if response:
        if experiment_id is None:
            experiment_id = json.loads(response.text).get('experiment_id')
        nni_config.set_config('experimentId', experiment_id)
    else:
        print_error('Start experiment failed!')
        print_log_content(config_file_name)
        try:
            kill_command(rest_process.pid)
        except Exception:
            raise Exception(ERROR_INFO % 'Restful server stopped!')
        exit(1)
    if experiment_config.get('nniManagerIp'):
        web_ui_url_list = ['{0}:{1}'.format(experiment_config['nniManagerIp'], str(args.port))]
    else:
        web_ui_url_list = get_local_urls(args.port)
    nni_config.set_config('webuiUrl', web_ui_url_list)
    
    #save experiment information
    nnictl_experiment_config = Experiments()
    nnictl_experiment_config.add_experiment(experiment_id, args.port, start_time, config_file_name, experiment_config['trainingServicePlatform'])

    print_normal(EXPERIMENT_SUCCESS_INFO % (experiment_id, '   '.join(web_ui_url_list)))

def resume_experiment(args):
    '''resume an experiment'''
    experiment_config = Experiments()
    experiment_dict = experiment_config.get_all_experiments()
    experiment_id = None
    experiment_endTime = None
    #find the latest stopped experiment
    if not args.id:
        print_error('Please set experiment id! \nYou could use \'nnictl resume {id}\' to resume a stopped experiment!\n' \
        'You could use \'nnictl experiment list all\' to show all of stopped experiments!')
        exit(1)
    else:
        if experiment_dict.get(args.id) is None:
            print_error('Id %s not exist!' % args.id)
            exit(1)
        if experiment_dict[args.id]['status'] != 'STOPPED':
            print_error('Experiment %s is running!' % args.id)
            exit(1)
        experiment_id = args.id
    print_normal('Resuming experiment %s...' % experiment_id)
    nni_config = Config(experiment_dict[experiment_id]['fileName'])
    experiment_config = nni_config.get_config('experimentConfig')
    experiment_id = nni_config.get_config('experimentId')
    new_config_file_name = ''.join(random.sample(string.ascii_letters + string.digits, 8))
    new_nni_config = Config(new_config_file_name)
    new_nni_config.set_config('experimentConfig', experiment_config)
    launch_experiment(args, experiment_config, 'resume', new_config_file_name, experiment_id)
    new_nni_config.set_config('restServerPort', args.port)

def create_experiment(args):
    '''start a new experiment'''
    config_file_name = ''.join(random.sample(string.ascii_letters + string.digits, 8))
    nni_config = Config(config_file_name)
    config_path = os.path.abspath(args.config)
    if not os.path.exists(config_path):
        print_error('Please set correct config path!')
        exit(1)
    experiment_config = get_yml_content(config_path)
    validate_all_content(experiment_config, config_path)

    nni_config.set_config('experimentConfig', experiment_config)
    launch_experiment(args, experiment_config, 'new', config_file_name)
    nni_config.set_config('restServerPort', args.port)<|MERGE_RESOLUTION|>--- conflicted
+++ resolved
@@ -456,7 +456,7 @@
             except Exception:
                 raise Exception(ERROR_INFO % 'Restful server stopped!')
             exit(1)
-    
+
         #set kubeflow config
     if experiment_config['trainingServicePlatform'] == 'frameworkcontroller':
         print_normal('Setting frameworkcontroller config...')
@@ -468,11 +468,10 @@
                 print_error('Failed! Error is: {}'.format(err_msg))
             try:
                 kill_command(rest_process.pid)
-<<<<<<< HEAD
             except Exception:
                 raise Exception(ERROR_INFO % 'Restful server stopped!')
             exit(1)
-   
+
     if experiment_config['trainingServicePlatform'] == 'aether':
         print_normal('Setting aether config...')
         config_result, err_msg = set_aether_config(experiment_config, args.port, config_file_name)
@@ -484,8 +483,6 @@
             try:
                 cmds = ['pkill', str(rest_process.pid)]
                 call(cmds)
-=======
->>>>>>> c7cc8db3
             except Exception:
                 raise Exception(ERROR_INFO % 'Restful server stopped!')
             exit(1)
