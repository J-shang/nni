--- conflicted
+++ resolved
@@ -22,7 +22,6 @@
 from schema import Schema, And, Use, Optional, Regex, Or
 
 common_schema = {
-<<<<<<< HEAD
     'authorName': str,
     'experimentName': str,
     Optional('description'): str,
@@ -45,78 +44,54 @@
             'optimize_mode': Or('maximize', 'minimize'),
             Optional('R'): int,
             Optional('eta'): int
-=======
-'authorName': str,
-'experimentName': str,
-Optional('description'): str,
-'trialConcurrency': And(int, lambda n: 1 <=n <= 999999),
-Optional('maxExecDuration'): Regex(r'^[1-9][0-9]*[s|m|h|d]$'),
-Optional('maxTrialNum'): And(int, lambda x: 1 <= x <= 99999),
-'trainingServicePlatform': And(str, lambda x: x in ['remote', 'local', 'pai', 'kubeflow', 'frameworkcontroller']),
-Optional('searchSpacePath'): os.path.exists,
-Optional('multiPhase'): bool,
-Optional('multiThread'): bool,
-Optional('nniManagerIp'): str,
-Optional('logDir'): os.path.isdir,
-Optional('debug'): bool,
-Optional('logLevel'): Or('trace', 'debug', 'info', 'warning', 'error', 'fatal'),
-Optional('logCollection'): Or('http', 'none'),
-'useAnnotation': bool,
-Optional('advisor'): Or({
-    'builtinAdvisorName': Or('Hyperband'),
-    'classArgs': {
-        'optimize_mode': Or('maximize', 'minimize'),
-        Optional('R'): int,
-        Optional('eta'): int
-    },
-    Optional('gpuNum'): And(int, lambda x: 0 <= x <= 99999),
-},{
-    'codeDir': os.path.exists,
-    'classFileName': str,
-    'className': str,
-    Optional('classArgs'): dict,
-    Optional('gpuNum'): And(int, lambda x: 0 <= x <= 99999),
-},{
-    'builtinAdvisorName': Or('BOHB'),
-    'classArgs': {
-        'optimize_mode': Or('maximize', 'minimize'),
-        Optional('min_budget'): And(int, lambda x: 0 <= x <= 9999),
-        Optional('max_budget'): And(int, lambda x: 0 <= x <= 9999),
-        Optional('eta'): And(int, lambda x: 0 <= x <= 9999),
-        Optional('min_points_in_model'): And(int, lambda x: 0 <= x <= 9999),
-        Optional('top_n_percent'): And(int, lambda x: 1 <= x <= 99),
-        Optional('num_samples'): And(int, lambda x: 1 <= x <= 9999),
-        Optional('random_fraction'): And(float, lambda x: 0.0 <= x <= 9999.0),
-        Optional('bandwidth_factor'): And(float, lambda x: 0.0 <= x <= 9999.0),
-        Optional('min_bandwidth'): And(float, lambda x: 0.0 <= x <= 9999.0)
-    },
-    Optional('gpuNum'): And(int, lambda x: 0 <= x <= 99999),
-},{
-    'codeDir': os.path.exists,
-    'classFileName': str,
-    'className': str,
-    Optional('classArgs'): dict,
-    Optional('gpuNum'): And(int, lambda x: 0 <= x <= 99999),
-}),
-Optional('tuner'): Or({
-    'builtinTunerName': Or('TPE', 'Anneal', 'SMAC', 'Evolution'),
-    Optional('classArgs'): {
-        'optimize_mode': Or('maximize', 'minimize')
-    },
-    Optional('includeIntermediateResults'): bool,
-    Optional('gpuNum'): And(int, lambda x: 0 <= x <= 99999),
-},{
-    'builtinTunerName': Or('BatchTuner', 'GridSearch', 'Random'),
-    Optional('gpuNum'): And(int, lambda x: 0 <= x <= 99999),
-},{
-    'builtinTunerName': 'NetworkMorphism',
-    'classArgs': {
-        Optional('optimize_mode'): Or('maximize', 'minimize'),
-        Optional('task'): And(str, lambda x: x in ['cv','nlp','common']),
-        Optional('input_width'):  int,
-        Optional('input_channel'):  int,
-        Optional('n_output_node'):  int,
->>>>>>> 5048433c
+        },
+        Optional('gpuNum'): And(int, lambda x: 0 <= x <= 99999),
+    }, {
+        'codeDir': os.path.exists,
+        'classFileName': str,
+        'className': str,
+        Optional('classArgs'): dict,
+        Optional('gpuNum'): And(int, lambda x: 0 <= x <= 99999),
+    }, {
+        'builtinAdvisorName': Or('BOHB'),
+        'classArgs': {
+            'optimize_mode': Or('maximize', 'minimize'),
+            Optional('min_budget'): And(int, lambda x: 0 <= x <= 9999),
+            Optional('max_budget'): And(int, lambda x: 0 <= x <= 9999),
+            Optional('eta'): And(int, lambda x: 0 <= x <= 9999),
+            Optional('min_points_in_model'): And(int, lambda x: 0 <= x <= 9999),
+            Optional('top_n_percent'): And(int, lambda x: 1 <= x <= 99),
+            Optional('num_samples'): And(int, lambda x: 1 <= x <= 9999),
+            Optional('random_fraction'): And(float, lambda x: 0.0 <= x <= 9999.0),
+            Optional('bandwidth_factor'): And(float, lambda x: 0.0 <= x <= 9999.0),
+            Optional('min_bandwidth'): And(float, lambda x: 0.0 <= x <= 9999.0)
+        },
+        Optional('gpuNum'): And(int, lambda x: 0 <= x <= 99999),
+    }, {
+        'codeDir': os.path.exists,
+        'classFileName': str,
+        'className': str,
+        Optional('classArgs'): dict,
+        Optional('gpuNum'): And(int, lambda x: 0 <= x <= 99999),
+    }),
+    Optional('tuner'): Or({
+        'builtinTunerName': Or('TPE', 'Anneal', 'SMAC', 'Evolution'),
+        Optional('classArgs'): {
+            'optimize_mode': Or('maximize', 'minimize')
+        },
+        Optional('includeIntermediateResults'): bool,
+        Optional('gpuNum'): And(int, lambda x: 0 <= x <= 99999),
+    }, {
+        'builtinTunerName': Or('BatchTuner', 'GridSearch', 'Random'),
+        Optional('gpuNum'): And(int, lambda x: 0 <= x <= 99999),
+    }, {
+        'builtinTunerName': 'NetworkMorphism',
+        'classArgs': {
+            Optional('optimize_mode'): Or('maximize', 'minimize'),
+            Optional('task'): And(str, lambda x: x in ['cv', 'nlp', 'common']),
+            Optional('input_width'):  int,
+            Optional('input_channel'):  int,
+            Optional('n_output_node'):  int,
         },
         Optional('gpuNum'): And(int, lambda x: 0 <= x <= 99999),
     }, {
