--- conflicted
+++ resolved
@@ -20,13 +20,9 @@
 
 import os
 import json
-<<<<<<< HEAD
-from .config_schema import LOCAL_CONFIG_SCHEMA, REMOTE_CONFIG_SCHEMA, PAI_CONFIG_SCHEMA, KUBEFLOW_CONFIG_SCHEMA, FRAMEWORKCONTROLLER_CONFIG_SCHEMA, AETHER_CONFIG_SCHEMA
-=======
-from .config_schema import LOCAL_CONFIG_SCHEMA, REMOTE_CONFIG_SCHEMA, PAI_CONFIG_SCHEMA, KUBEFLOW_CONFIG_SCHEMA, FRAMEWORKCONTROLLER_CONFIG_SCHEMA, \
+from .config_schema import LOCAL_CONFIG_SCHEMA, REMOTE_CONFIG_SCHEMA, PAI_CONFIG_SCHEMA, KUBEFLOW_CONFIG_SCHEMA, FRAMEWORKCONTROLLER_CONFIG_SCHEMA, AETHER_CONFIG_SCHEMA, \
 tuner_schema_dict, advisor_schema_dict, assessor_schema_dict               
 from schema import SchemaMissingKeyError, SchemaForbiddenKeyError, SchemaUnexpectedTypeError, SchemaWrongKeyError, SchemaError
->>>>>>> c7cc8db3
 from .common_utils import get_json_content, print_error, print_warning, print_normal
 from schema import Schema, And, Use, Optional, Regex, Or
 
@@ -141,15 +137,6 @@
             'frameworkcontroller': FRAMEWORKCONTROLLER_CONFIG_SCHEMA,
             'aether': AETHER_CONFIG_SCHEMA
         }
-<<<<<<< HEAD
-
-    '''Validate whether the common values in experiment_config is valid'''
-    if not experiment_config.get('trainingServicePlatform') or \
-        experiment_config.get('trainingServicePlatform') not in schema_dict.keys():
-        print_error('Please set correct trainingServicePlatform! Available: {}'.format(schema_dict.keys()))
-        exit(1)
-
-=======
     separate_schema_dict = {
         'tuner': tuner_schema_dict,
         'advisor': advisor_schema_dict,
@@ -160,7 +147,6 @@
         'advisor': 'builtinAdvisorName',
         'assessor': 'builtinAssessorName'
     }
->>>>>>> c7cc8db3
     try:
         schema_dict.get(experiment_config['trainingServicePlatform']).validate(experiment_config)
         for separate_key in separate_schema_dict.keys():
